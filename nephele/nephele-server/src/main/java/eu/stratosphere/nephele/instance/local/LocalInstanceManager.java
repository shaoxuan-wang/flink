/***********************************************************************************************************************
 *
 * Copyright (C) 2010 by the Stratosphere project (http://stratosphere.eu)
 *
 * Licensed under the Apache License, Version 2.0 (the "License"); you may not use this file except in compliance with
 * the License. You may obtain a copy of the License at
 *
 *     http://www.apache.org/licenses/LICENSE-2.0
 *
 * Unless required by applicable law or agreed to in writing, software distributed under the License is distributed on
 * an "AS IS" BASIS, WITHOUT WARRANTIES OR CONDITIONS OF ANY KIND, either express or implied. See the License for the
 * specific language governing permissions and limitations under the License.
 *
 **********************************************************************************************************************/

package eu.stratosphere.nephele.instance.local;

import java.io.File;
import java.util.List;

import org.apache.commons.logging.Log;
import org.apache.commons.logging.LogFactory;

import eu.stratosphere.nephele.configuration.ConfigConstants;
import eu.stratosphere.nephele.configuration.Configuration;
import eu.stratosphere.nephele.configuration.GlobalConfiguration;
import eu.stratosphere.nephele.instance.AllocatedResource;
import eu.stratosphere.nephele.instance.AllocationID;
import eu.stratosphere.nephele.instance.HardwareDescription;
import eu.stratosphere.nephele.instance.HardwareDescriptionFactory;
import eu.stratosphere.nephele.instance.InstanceConnectionInfo;
import eu.stratosphere.nephele.instance.InstanceException;
import eu.stratosphere.nephele.instance.InstanceListener;
import eu.stratosphere.nephele.instance.InstanceManager;
import eu.stratosphere.nephele.instance.InstanceType;
import eu.stratosphere.nephele.instance.InstanceTypeDescription;
import eu.stratosphere.nephele.instance.InstanceTypeDescriptionFactory;
import eu.stratosphere.nephele.instance.InstanceTypeFactory;
import eu.stratosphere.nephele.jobgraph.JobID;
import eu.stratosphere.nephele.topology.NetworkTopology;
import eu.stratosphere.nephele.util.SerializableArrayList;

/**
 * The local instance manager is designed to manage instance allocation/deallocation for a single-node setup. It spans a
 * task manager which is executed within the same process as the job manager. Moreover, it determines the hardware
 * characteristics of the machine it runs on and generates a default instance type with the identifier "default". If
 * desired this default instance type can also be overwritten.
 * <p>
 * This class is thread-safe.
 * 
 * @author warneke
 */
public class LocalInstanceManager implements InstanceManager {

	/**
	 * The log object used to report events and errors.
	 */
	private static final Log LOG = LogFactory.getLog(LocalInstanceManager.class);

	/**
	 * The key for the configuration parameter defining the instance type to be used by the local instance manager. If
	 * the parameter is not set, a default instance type with the identifier "default" is generated from the machine's
	 * hardware characteristics.
	 */

	private static final String LOCALINSTANCE_TYPE_KEY = "instancemanager.local.type";

	/**
	 * The instance listener registered with this instance manager.
	 */
	private InstanceListener instanceListener;

	/**
	 * The default instance type which is either generated from the hardware characteristics of the machine the local
	 * instance manager runs on or read from the configuration.
	 */
	private final InstanceType defaultInstanceType;

	/**
	 * A synchronization object to protect critical sections.
	 */
	private final Object synchronizationObject = new Object();

	/**
	 * Stores if the local task manager is currently by a job.
	 */
	private AllocatedResource allocatedResource = null;

	/**
	 * The local instance encapsulating the task manager
	 */
	private LocalInstance localInstance = null;

	/**
	 * The thread running the local task manager.
	 */
	private final LocalTaskManagerThread localTaskManagerThread;

	/**
	 * The network topology the local instance is part of.
	 */
	private final NetworkTopology networkTopology;

<<<<<<< HEAD
	private final List<InstanceTypeDescription> instanceTypeDescriptionList;

=======
	/**
	 * The list of instance type descriptions.
	 */
	private final List<InstanceTypeDescription> instanceTypeDescriptionList;

	/**
	 * Constructs a new local instance manager.
	 * 
	 * @param configDir
	 *        the path to the configuration directory
	 */
>>>>>>> 3b219b1f
	public LocalInstanceManager(String configDir) {

		final Configuration config = GlobalConfiguration.getConfiguration();

		// get the default instance type
		InstanceType type = null;
<<<<<<< HEAD
		String descr = config.getString(ConfigConstants.JOBMANAGER_LOCALINSTANCE_TYPE_KEY, null);
		try {
			if (descr != null) {
				type = InstanceTypeFactory.constructFromDescription(descr);
=======
		final String descr = config.getString(LOCALINSTANCE_TYPE_KEY, null);
		if (descr != null) {
			LOG.info("Attempting to parse default instance type from string " + descr);
			type = InstanceTypeFactory.constructFromDescription(descr);
			if (type == null) {
				LOG.warn("Unable to parse default instance type from configuration, using hardware profile instead");
>>>>>>> 3b219b1f
			}
		}

		this.defaultInstanceType = (type != null) ? type : createDefaultInstanceType();

		LOG.info("Default instance type is " + this.defaultInstanceType.getIdentifier());

		this.networkTopology = NetworkTopology.createEmptyTopology();

		this.instanceTypeDescriptionList = new SerializableArrayList<InstanceTypeDescription>();

		this.localTaskManagerThread = new LocalTaskManagerThread(configDir);
		this.localTaskManagerThread.start();
	}

	/**
	 * {@inheritDoc}
	 */
	@Override
	public InstanceType getDefaultInstanceType() {

		return this.defaultInstanceType;
	}

	/**
	 * {@inheritDoc}
	 */
	@Override
	public InstanceType getInstanceTypeByName(String instanceTypeName) {

		if (this.defaultInstanceType.getIdentifier().equals(instanceTypeName)) {
			return this.defaultInstanceType;
		}

		return null;
	}

	/**
	 * {@inheritDoc}
	 */
	@Override
	public InstanceType getSuitableInstanceType(int minNumComputeUnits, int minNumCPUCores, int minMemorySize,
			int minDiskCapacity, int maxPricePerHour) {

		if (minNumComputeUnits > this.defaultInstanceType.getNumberOfComputeUnits()) {
			return null;
		}

		if (minNumCPUCores > this.defaultInstanceType.getNumberOfCores()) {
			return null;
		}

		if (minMemorySize > this.defaultInstanceType.getMemorySize()) {
			return null;
		}

		if (minDiskCapacity > this.defaultInstanceType.getDiskCapacity()) {
			return null;
		}

		if (maxPricePerHour > this.defaultInstanceType.getPricePerHour()) {
			return null;
		}

		return this.defaultInstanceType;
	}

	/**
	 * {@inheritDoc}
	 */
	@Override
	public void releaseAllocatedResource(JobID jobID, Configuration conf, AllocatedResource allocatedResource)
			throws InstanceException {

		synchronized (this.synchronizationObject) {

			if (this.allocatedResource != null) {

				if (this.allocatedResource.equals(allocatedResource)) {
					this.allocatedResource = null;
					return;
				}
			}

			throw new InstanceException("Resource with allocation ID " + allocatedResource.getAllocationID()
				+ " has not been allocated to job with ID " + jobID
				+ " according to the local instance manager's internal bookkeeping");
		}
	}

	/**
	 * {@inheritDoc}
	 */
	@Override
	public void requestInstance(JobID jobID, Configuration conf, InstanceType instanceType) throws InstanceException {

		boolean assignmentSuccessful = false;
		AllocatedResource allocatedResource = null;
		synchronized (this.synchronizationObject) {

			if (this.localInstance != null) { // Instance is available
				if (this.allocatedResource == null) { // Instance is not used by another job
					allocatedResource = new AllocatedResource(this.localInstance, new AllocationID());
					this.allocatedResource = allocatedResource;
					assignmentSuccessful = true;
				}
			}
		}

		if (assignmentSuccessful) {
			// Spawn a new thread to send the notification
			new LocalInstanceNotifier(this.instanceListener, jobID, allocatedResource).start();
		} else {
			throw new InstanceException("No instance of type " + instanceType + " available");
		}
	}

	/**
	 * {@inheritDoc}
	 */
	@Override
	public void reportHeartBeat(InstanceConnectionInfo instanceConnectionInfo, HardwareDescription hardwareDescription) {

		synchronized (this.synchronizationObject) {
<<<<<<< HEAD
			if (this.allocatedResource == null) {
				this.allocatedResource = new AllocatedResource(new LocalInstance(this.defaultInstanceType,
					instanceConnectionInfo, this.networkTopology.getRootNode(), this.networkTopology,
					hardwareDescription),
					new AllocationID());
=======
			if (this.localInstance == null) {
				this.localInstance = new LocalInstance(this.defaultInstanceType,
					instanceConnectionInfo, this.networkTopology.getRootNode(), this.networkTopology,
					hardwareDescription);
>>>>>>> 3b219b1f

				this.instanceTypeDescriptionList.add(InstanceTypeDescriptionFactory.construct(this.defaultInstanceType,
					hardwareDescription, 1));
			}
		}
	}

	/**
	 * {@inheritDoc}
	 */
	@Override
	public void shutdown() {

		// Stop the internal instance of the task manager
		if (this.localTaskManagerThread != null) {
			// Interrupt the thread running the task manager
			this.localTaskManagerThread.interrupt();

			while (!this.localTaskManagerThread.isTaskManagerShutDown()) {
				try {
					Thread.sleep(100);
				} catch (InterruptedException e) {
					break;
				}
			}
<<<<<<< HEAD

			// Clear the instance type description list
			this.instanceTypeDescriptionList.clear();
		}
=======
>>>>>>> 3b219b1f

			// Clear the instance type description list
			this.instanceTypeDescriptionList.clear();
		}
	}

	/**
	 * {@inheritDoc}
	 */
	@Override
	public NetworkTopology getNetworkTopology(JobID jobID) {

		return this.networkTopology;
	}

	/**
	 * {@inheritDoc}
	 */
	@Override
	public void setInstanceListener(InstanceListener instanceListener) {

		this.instanceListener = instanceListener;
	}

	/**
	 * Creates a default instance type based on the hardware characteristics of the machine that calls this method. The
	 * default instance type contains the machine's number of CPU cores and size of physical memory. The disc capacity
	 * is calculated from the free space in the directory for temporary files.
	 * 
	 * @return the default instance type used for the local machine
	 */
	public static final InstanceType createDefaultInstanceType() {

		final HardwareDescription hardwareDescription = HardwareDescriptionFactory.extractFromSystem();

		int diskCapacityInGB = 0;
		final String tempDir = GlobalConfiguration.getString(ConfigConstants.TASK_MANAGER_TMP_DIR_KEY,
			ConfigConstants.DEFAULT_TASK_MANAGER_TMP_PATH);
		if (tempDir != null) {
			File f = new File(tempDir);
			diskCapacityInGB = (int) (f.getFreeSpace() / (1024L * 1024L * 1024L));
		}

		final int physicalMemory = (int) (hardwareDescription.getSizeOfPhysicalMemory() / (1024L * 1024L));

		return InstanceTypeFactory.construct("default", hardwareDescription.getNumberOfCPUCores(),
			hardwareDescription.getNumberOfCPUCores(), physicalMemory, diskCapacityInGB, 0);
	}

	/**
	 * {@inheritDoc}
	 */
	@Override
	public List<InstanceTypeDescription> getListOfAvailableInstanceTypes() {
<<<<<<< HEAD
		// TODO Auto-generated method stub
		return null;
=======

		return this.instanceTypeDescriptionList;
>>>>>>> 3b219b1f
	}
}<|MERGE_RESOLUTION|>--- conflicted
+++ resolved
@@ -101,10 +101,6 @@
 	 */
 	private final NetworkTopology networkTopology;
 
-<<<<<<< HEAD
-	private final List<InstanceTypeDescription> instanceTypeDescriptionList;
-
-=======
 	/**
 	 * The list of instance type descriptions.
 	 */
@@ -116,26 +112,18 @@
 	 * @param configDir
 	 *        the path to the configuration directory
 	 */
->>>>>>> 3b219b1f
 	public LocalInstanceManager(String configDir) {
 
 		final Configuration config = GlobalConfiguration.getConfiguration();
 
 		// get the default instance type
 		InstanceType type = null;
-<<<<<<< HEAD
-		String descr = config.getString(ConfigConstants.JOBMANAGER_LOCALINSTANCE_TYPE_KEY, null);
-		try {
-			if (descr != null) {
-				type = InstanceTypeFactory.constructFromDescription(descr);
-=======
 		final String descr = config.getString(LOCALINSTANCE_TYPE_KEY, null);
 		if (descr != null) {
 			LOG.info("Attempting to parse default instance type from string " + descr);
 			type = InstanceTypeFactory.constructFromDescription(descr);
 			if (type == null) {
 				LOG.warn("Unable to parse default instance type from configuration, using hardware profile instead");
->>>>>>> 3b219b1f
 			}
 		}
 
@@ -260,18 +248,10 @@
 	public void reportHeartBeat(InstanceConnectionInfo instanceConnectionInfo, HardwareDescription hardwareDescription) {
 
 		synchronized (this.synchronizationObject) {
-<<<<<<< HEAD
-			if (this.allocatedResource == null) {
-				this.allocatedResource = new AllocatedResource(new LocalInstance(this.defaultInstanceType,
-					instanceConnectionInfo, this.networkTopology.getRootNode(), this.networkTopology,
-					hardwareDescription),
-					new AllocationID());
-=======
 			if (this.localInstance == null) {
 				this.localInstance = new LocalInstance(this.defaultInstanceType,
 					instanceConnectionInfo, this.networkTopology.getRootNode(), this.networkTopology,
 					hardwareDescription);
->>>>>>> 3b219b1f
 
 				this.instanceTypeDescriptionList.add(InstanceTypeDescriptionFactory.construct(this.defaultInstanceType,
 					hardwareDescription, 1));
@@ -297,13 +277,6 @@
 					break;
 				}
 			}
-<<<<<<< HEAD
-
-			// Clear the instance type description list
-			this.instanceTypeDescriptionList.clear();
-		}
-=======
->>>>>>> 3b219b1f
 
 			// Clear the instance type description list
 			this.instanceTypeDescriptionList.clear();
@@ -358,12 +331,7 @@
 	 */
 	@Override
 	public List<InstanceTypeDescription> getListOfAvailableInstanceTypes() {
-<<<<<<< HEAD
-		// TODO Auto-generated method stub
-		return null;
-=======
 
 		return this.instanceTypeDescriptionList;
->>>>>>> 3b219b1f
 	}
 }